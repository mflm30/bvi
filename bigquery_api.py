--- conflicted
+++ resolved
@@ -41,11 +41,7 @@
 import datetime
 
 from bigquery_custom_schemas_cfg import setup as bigquery_custom_schemas_setup
-<<<<<<< HEAD
 from main import createBigQueryService, get_dateref_or_from_cron
-=======
-from main import createBigQueryService
->>>>>>> 335cc568
 from googleapiclient.errors import HttpError as gHttpError
 from six.moves.urllib.error import HTTPError
 from httplib import HTTPException
@@ -567,8 +563,6 @@
             self.response.write(salida)
 
 
-<<<<<<< HEAD
-=======
 
 def recreate_views(self, bigquery, folder, tables_list, op):
     start = self.request.get('start')
@@ -612,7 +606,6 @@
             self.response.write(salida)
 
 
->>>>>>> 335cc568
 def update_data_level(self, bigquery, op, bigquery_setup):
 
     level = self.request.get('level')
